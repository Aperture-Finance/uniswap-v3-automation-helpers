import { providers } from '@0xsequence/multicall';
import {
  ActionTypeEnum,
  ApertureSupportedChainId,
  ConditionTypeEnum,
  DOUBLE_TICK,
  IERC20__factory,
  OptimalSwapRouter__factory,
  PriceConditionSchema,
  Q192,
  UniV3Automan,
  UniV3Automan__factory,
  WETH__factory,
  alignPriceToClosestUsableTick,
  fractionToBig,
  getChainInfo,
  getRawRelativePriceFromTokenValueProportion,
  getTokenValueProportionFromPriceRatio,
  parsePrice,
  priceToClosestTickSafe,
  priceToClosestUsableTick,
  tickToLimitOrderRange,
} from '@aperture_finance/uniswap-v3-automation-sdk';
import { reset as hardhatReset } from '@nomicfoundation/hardhat-network-helpers';
import { CurrencyAmount, Percent, Token } from '@uniswap/sdk-core';
import {
  FeeAmount,
  Pool,
  Position,
  TICK_SPACINGS,
  TickMath,
  nearestUsableTick,
  priceToClosestTick,
  tickToPrice,
} from '@uniswap/v3-sdk';
import Big from 'big.js';
import chai from 'chai';
import chaiAsPromised from 'chai-as-promised';
import { BigNumber, BigNumberish, Signer } from 'ethers';
import { defaultAbiCoder, getAddress } from 'ethers/lib/utils';
import hre, { ethers } from 'hardhat';
import JSBI from 'jsbi';

import { optimalMint, optimalRebalance, optimalZapOut } from '../aggregator';
import { getAutomanReinvestCallInfo, simulateMintOptimal } from '../automan';
import {
  checkTokenLiquidityAgainstChainNativeCurrency,
  getCurrencyAmount,
  getNativeCurrency,
  getToken,
} from '../currency';
import {
  computeOperatorApprovalSlot,
  generateAccessList,
  getERC20Overrides,
} from '../overrides';
import {
  generateAutoCompoundRequestPayload,
  generateLimitOrderCloseRequestPayload,
  generatePriceConditionFromTokenValueProportion,
} from '../payload';
import {
  checkPositionApprovalStatus,
  generateTypedDataForPermit,
} from '../permission';
import {
  checkAutomationSupportForPool,
  getFeeTierDistribution,
  getLiquidityArrayForPool,
  getPool,
  getTickToLiquidityMapForPool,
} from '../pool';
import {
  BasicPositionInfo,
  PositionDetails,
  getAllPositionBasicInfoByOwner,
  getAllPositionsDetails,
  getBasicPositionInfo,
  getCollectableTokenAmounts,
  getNPM,
  getPosition,
  getPositionAtPrice,
  getPositionFromBasicInfo,
  getRebalancedPosition,
  getReinvestedPosition,
  getTokenSvg,
  isPositionInRange,
  projectRebalancedPositionAtPrice,
  viewCollectableTokenAmounts,
} from '../position';
import {
  estimateTotalGasCostForOptimismLikeL2Tx,
  getPublicProvider,
} from '../provider';
import {
  fetchQuoteFromRoutingApi,
  fetchQuoteFromSpecifiedRoutingApiInfo,
} from '../routing';
import {
  getAddLiquidityTx,
  getCollectTx,
  getCollectedFeesFromReceipt,
  getCreatePositionTx,
  getCreatePositionTxForLimitOrder,
  getMintedPositionIdFromTxReceipt,
  getOptimalMintTx,
  getRebalanceTx,
  getReinvestTx,
  getRemoveLiquidityTx,
  getUnwrapETHTx,
  getWrapETHTx,
  getZapOutTx,
} from '../transaction';
import { getPoolsFromSubgraph, getWhitelistedPools } from '../whitelist';

chai.use(chaiAsPromised);
const expect = chai.expect;
// The hardhat fork provider uses `eth_getStorageAt` instead of `eth_call` so there is no benefit of using the `MulticallProvider`.
const hardhatForkProvider = ethers.provider;
const chainId = ApertureSupportedChainId.ETHEREUM_MAINNET_CHAIN_ID;
// A whale address (Avax bridge) on Ethereum mainnet with a lot of ethers and token balances.
const WHALE_ADDRESS = '0x8EB8a3b98659Cce290402893d0123abb75E3ab28';
const WBTC_ADDRESS = '0x2260FAC5E5542a773Aa44fBCfeDf7C193bc2C599';
const WETH_ADDRESS = '0xC02aaA39b223FE8D0A0e5C4F27eAD9083C756Cc2';
// Owner of position id 4 on Ethereum mainnet.
const eoa = '0x4bD047CA72fa05F0B89ad08FE5Ba5ccdC07DFFBF';
// A fixed epoch second value representing a moment in the year 2099.
const deadline = '4093484400';

// Test wallet so we can test signing permit messages.
// Public key: 0x035dcbb4b39244cef94d3263074f358a1d789e6b99f278d5911f9694da54312636
// Address: 0x1ccaCD01fD2d973e134EC6d4F916b90A45634eCe
const TEST_WALLET_PRIVATE_KEY =
  '0x077646fb889571f9ce30e420c155812277271d4d914c799eef764f5709cafd5b';

async function resetHardhatNetwork() {
  await hardhatReset(
    `https://mainnet.infura.io/v3/${process.env.INFURA_API_KEY}`,
    /*blockNumber=*/ 17188000,
  );
}

describe('Limit order tests', function () {
  let WBTC: Token, WETH: Token;
  const poolFee = FeeAmount.MEDIUM;

  before(async function () {
    await resetHardhatNetwork();
    WBTC = await getToken(WBTC_ADDRESS, chainId, hardhatForkProvider);
    WETH = await getToken(WETH_ADDRESS, chainId, hardhatForkProvider);
  });

  it('Selling WBTC for WETH', async function () {
    const price = parsePrice(WBTC, WETH, '10.234');
    expect(price.toFixed(6)).to.equal('10.234000');
    const tenWBTC = getCurrencyAmount(WBTC, '10.0');
    expect(price.quote(tenWBTC as CurrencyAmount<Token>).toExact()).to.equal(
      '102.34',
    );
    const alignedPrice = alignPriceToClosestUsableTick(price, poolFee);
    expect(alignedPrice.toFixed(9)).to.equal('10.205039374');
    await expect(
      getCreatePositionTxForLimitOrder(
        eoa,
        alignedPrice,
        tenWBTC,
        poolFee,
        deadline,
        chainId,
        hardhatForkProvider,
      ),
    ).to.be.rejectedWith('Specified limit price not applicable');

    const pool = await getPool(
      WETH,
      WBTC,
      poolFee,
      chainId,
      hardhatForkProvider,
    );
    const currentPrice = tickToPrice(
      pool.token0,
      pool.token1,
      pool.tickCurrent,
    );
    expect(currentPrice.toFixed(6)).to.be.equal('15.295542'); // 1 WBTC = 15.295542 WETH.
    const alignedLimitPrice = alignPriceToClosestUsableTick(
      parsePrice(WBTC, WETH, '16.16'),
      poolFee,
    );
    expect(alignedLimitPrice.toFixed(6)).to.be.equal('16.197527');
    const tx = await getCreatePositionTxForLimitOrder(
      eoa,
      alignedLimitPrice,
      tenWBTC,
      poolFee,
      deadline,
      chainId,
      hardhatForkProvider,
    );
    const npmAddress =
      getChainInfo(chainId).uniswap_v3_nonfungible_position_manager;
    expect(tx).to.deep.equal({
      to: npmAddress,
      data: '0x883164560000000000000000000000002260fac5e5542a773aa44fbcfedf7c193bc2c599000000000000000000000000c02aaa39b223fe8d0a0e5c4f27ead9083c756cc20000000000000000000000000000000000000000000000000000000000000bb8000000000000000000000000000000000000000000000000000000000003f048000000000000000000000000000000000000000000000000000000000003f084000000000000000000000000000000000000000000000000000000003b9aca000000000000000000000000000000000000000000000000000000000000000000000000000000000000000000000000000000000000000000000000003b9aca0000000000000000000000000000000000000000000000000000000000000000000000000000000000000000004bd047ca72fa05f0b89ad08fe5ba5ccdc07dffbf00000000000000000000000000000000000000000000000000000000f3fd9d70',
      value: '0x00',
    });
    // Top up 10 WBTC to `eoa` from `impersonatedWhale`.
    const impersonatedWhale = await ethers.getImpersonatedSigner(WHALE_ADDRESS);
    await IERC20__factory.connect(WBTC.address, impersonatedWhale).transfer(
      eoa,
      tenWBTC.quotient.toString(),
    );
    const impersonatedEOA = await ethers.getImpersonatedSigner(eoa);
    await IERC20__factory.connect(WBTC.address, impersonatedEOA).approve(
      npmAddress,
      tenWBTC.quotient.toString(),
    );
    // Create the limit order position.
    const txReceipt = await (await impersonatedEOA.sendTransaction(tx)).wait();
    const positionId = getMintedPositionIdFromTxReceipt(
      chainId,
      txReceipt,
      eoa,
    )!;
    const basicPositionInfo = await getBasicPositionInfo(
      chainId,
      positionId,
      hardhatForkProvider,
    );
    const { tickLower, tickUpper } = tickToLimitOrderRange(
      priceToClosestTickSafe(alignedLimitPrice),
      poolFee,
    );
    expect(basicPositionInfo).to.deep.equal({
      token0: WBTC,
      token1: WETH,
      liquidity: '134361875488133608',
      tickLower,
      tickUpper,
      fee: poolFee,
    });
    const position = await getPositionFromBasicInfo(
      basicPositionInfo,
      chainId,
      hardhatForkProvider,
    );
    // The user actually provided 9.99999999 WBTC due to liquidity precision, i.e. 10 WBTC would have yielded the exact same liquidity amount of 134361875488133608.
    expect(position.amount0.quotient.toString()).to.equal('999999999');
    expect(position.amount1.quotient.toString()).to.equal('0');
    expect(
      generateLimitOrderCloseRequestPayload(
        eoa,
        chainId,
        positionId,
        alignedLimitPrice,
        /*maxGasProportion=*/ 0.2,
        /*expiration=*/ 1627776000,
      ),
    ).to.deep.equal({
      action: {
        inputTokenAddr: '0x2260FAC5E5542a773Aa44fBCfeDf7C193bc2C599',
        maxGasProportion: 0.2,
        type: 'LimitOrderClose',
      },
      chainId: 1,
      condition: {
        type: 'TokenAmount',
        zeroAmountToken: 0,
      },
      nftId: '500511',
      ownerAddr: '0x4bD047CA72fa05F0B89ad08FE5Ba5ccdC07DFFBF',
      expiration: 1627776000,
    });
  });

  it('Selling WETH for WBTC', async function () {
    const tenWETH = getCurrencyAmount(WETH, '10');

    // The current price is 1 WBTC = 15.295542 WETH. Trying to sell WETH at 1 WETH = 1/18 WBTC is lower than the current price and therefore should be rejected.
    await expect(
      getCreatePositionTxForLimitOrder(
        eoa,
        alignPriceToClosestUsableTick(
          parsePrice(WBTC, WETH, '18').invert(),
          poolFee,
        ),
        tenWETH,
        poolFee,
        deadline,
        chainId,
        hardhatForkProvider,
      ),
    ).to.be.rejectedWith('Specified limit price not applicable');

    const alignedLimitPrice = alignPriceToClosestUsableTick(
      parsePrice(WBTC, WETH, '12.12').invert(),
      poolFee,
    );
    expect(alignedLimitPrice.toFixed(6)).to.be.equal('0.082342');
    const tx = await getCreatePositionTxForLimitOrder(
      eoa,
      alignedLimitPrice,
      tenWETH,
      poolFee,
      deadline,
      chainId,
      hardhatForkProvider,
    );
    const npmAddress =
      getChainInfo(chainId).uniswap_v3_nonfungible_position_manager;
    expect(tx).to.deep.equal({
      to: npmAddress,
      data: '0x883164560000000000000000000000002260fac5e5542a773aa44fbcfedf7c193bc2c599000000000000000000000000c02aaa39b223fe8d0a0e5c4f27ead9083c756cc20000000000000000000000000000000000000000000000000000000000000bb8000000000000000000000000000000000000000000000000000000000003e508000000000000000000000000000000000000000000000000000000000003e54400000000000000000000000000000000000000000000000000000000000000000000000000000000000000000000000000000000000000008ac7230489e7fe5900000000000000000000000000000000000000000000000000000000000000000000000000000000000000000000000000000000000000008ac7230489e7fe590000000000000000000000004bd047ca72fa05f0b89ad08fe5ba5ccdc07dffbf00000000000000000000000000000000000000000000000000000000f3fd9d70',
      value: '0x00',
    });
    // Top up 10 WETH to `eoa` from `impersonatedWhale`.
    const impersonatedWhale = await ethers.getImpersonatedSigner(WHALE_ADDRESS);
    await IERC20__factory.connect(WETH.address, impersonatedWhale).transfer(
      eoa,
      tenWETH.quotient.toString(),
    );
    const impersonatedEOA = await ethers.getImpersonatedSigner(eoa);
    await IERC20__factory.connect(WETH.address, impersonatedEOA).approve(
      npmAddress,
      tenWETH.quotient.toString(),
    );
    // Create the limit order position.
    const txReceipt = await (await impersonatedEOA.sendTransaction(tx)).wait();
    const positionId = getMintedPositionIdFromTxReceipt(
      chainId,
      txReceipt,
      eoa,
    )!;
    const basicPositionInfo = await getBasicPositionInfo(
      chainId,
      positionId,
      hardhatForkProvider,
    );
    expect(basicPositionInfo).to.deep.equal({
      token0: WBTC,
      token1: WETH,
      liquidity: '9551241229311572',
      tickLower: priceToClosestTick(alignedLimitPrice),
      tickUpper: priceToClosestTick(alignedLimitPrice) + TICK_SPACINGS[poolFee],
      fee: poolFee,
    });
    const position = await getPositionFromBasicInfo(
      basicPositionInfo,
      chainId,
      hardhatForkProvider,
    );
    // The user actually provided 9.999999999999999576 WETH due to liquidity precision, i.e. 10 WETH would have yielded the exact same liquidity amount of 9551241229311572.
    expect(position.amount0.quotient.toString()).to.equal('0');
    expect(position.amount1.quotient.toString()).to.equal(
      '9999999999999999576',
    );
    expect(
      generateLimitOrderCloseRequestPayload(
        eoa,
        chainId,
        positionId,
        alignedLimitPrice,
        /*maxGasProportion=*/ 0.2,
        /*expiration=*/ 1627776000,
      ),
    ).to.deep.equal({
      action: {
        inputTokenAddr: '0xC02aaA39b223FE8D0A0e5C4F27eAD9083C756Cc2',
        maxGasProportion: 0.2,
        type: 'LimitOrderClose',
      },
      chainId: 1,
      condition: {
        type: 'TokenAmount',
        zeroAmountToken: 1,
      },
      nftId: '500512',
      ownerAddr: '0x4bD047CA72fa05F0B89ad08FE5Ba5ccdC07DFFBF',
      expiration: 1627776000,
    });

    // Create another WETH -> WBTC limit order but provide native ether this time.
    const tenETH = getCurrencyAmount(getNativeCurrency(chainId), '10');
    const nativeEthTx = await getCreatePositionTxForLimitOrder(
      eoa,
      alignedLimitPrice,
      tenETH,
      poolFee,
      deadline,
      chainId,
      hardhatForkProvider,
    );
    expect(nativeEthTx).to.deep.equal({
      to: npmAddress,
      data: '0xac9650d800000000000000000000000000000000000000000000000000000000000000200000000000000000000000000000000000000000000000000000000000000002000000000000000000000000000000000000000000000000000000000000004000000000000000000000000000000000000000000000000000000000000001e00000000000000000000000000000000000000000000000000000000000000164883164560000000000000000000000002260fac5e5542a773aa44fbcfedf7c193bc2c599000000000000000000000000c02aaa39b223fe8d0a0e5c4f27ead9083c756cc20000000000000000000000000000000000000000000000000000000000000bb8000000000000000000000000000000000000000000000000000000000003e508000000000000000000000000000000000000000000000000000000000003e54400000000000000000000000000000000000000000000000000000000000000000000000000000000000000000000000000000000000000008ac7230489e7fe5900000000000000000000000000000000000000000000000000000000000000000000000000000000000000000000000000000000000000008ac7230489e7fe590000000000000000000000004bd047ca72fa05f0b89ad08fe5ba5ccdc07dffbf00000000000000000000000000000000000000000000000000000000f3fd9d7000000000000000000000000000000000000000000000000000000000000000000000000000000000000000000000000000000000000000000000000412210e8a00000000000000000000000000000000000000000000000000000000',
      value: '0x8ac7230489e7fe59',
    });
    const nativeEthTxReceipt = await (
      await impersonatedEOA.sendTransaction(nativeEthTx)
    ).wait();
    const nativeEthPositionId = getMintedPositionIdFromTxReceipt(
      chainId,
      nativeEthTxReceipt,
      eoa,
    )!;
    expect(
      await getBasicPositionInfo(
        chainId,
        nativeEthPositionId,
        hardhatForkProvider,
      ),
    ).to.deep.equal({
      token0: WBTC,
      token1: WETH,
      liquidity: '9551241229311572',
      tickLower: priceToClosestTick(alignedLimitPrice),
      tickUpper: priceToClosestTick(alignedLimitPrice) + TICK_SPACINGS[poolFee],
      fee: poolFee,
    });
    expect(
      generateLimitOrderCloseRequestPayload(
        eoa,
        chainId,
        nativeEthPositionId,
        alignedLimitPrice,
        /*maxGasProportion=*/ 0.2,
        /*expiration=*/ 1627776000,
      ),
    ).to.deep.equal({
      action: {
        inputTokenAddr: '0xC02aaA39b223FE8D0A0e5C4F27eAD9083C756Cc2',
        maxGasProportion: 0.2,
        type: 'LimitOrderClose',
      },
      chainId: 1,
      condition: {
        type: 'TokenAmount',
        zeroAmountToken: 1,
      },
      nftId: '500513',
      ownerAddr: '0x4bD047CA72fa05F0B89ad08FE5Ba5ccdC07DFFBF',
      expiration: 1627776000,
    });
  });
});

describe('Position liquidity management tests', function () {
  const positionId = 4;
  let WBTC: Token, WETH: Token;
  const wbtcContract = IERC20__factory.connect(
    WBTC_ADDRESS,
    hardhatForkProvider,
  );
  const wethContract = IERC20__factory.connect(
    WETH_ADDRESS,
    hardhatForkProvider,
  );
  let wbtcBalanceBefore: BigNumber,
    wethBalanceBefore: BigNumber,
    nativeEtherBalanceBefore: BigNumber;
  let position4BasicInfo: BasicPositionInfo;
  let position4ColletableTokenAmounts: {
    token0Amount: CurrencyAmount<Token>;
    token1Amount: CurrencyAmount<Token>;
  };

  before(async function () {
    await resetHardhatNetwork();
    wbtcBalanceBefore = await wbtcContract.balanceOf(eoa);
    wethBalanceBefore = await wethContract.balanceOf(eoa);
    nativeEtherBalanceBefore = await hardhatForkProvider.getBalance(eoa);
    position4BasicInfo = await getBasicPositionInfo(
      chainId,
      positionId,
      hardhatForkProvider,
    );
    position4ColletableTokenAmounts = await getCollectableTokenAmounts(
      chainId,
      positionId,
      hardhatForkProvider,
      position4BasicInfo,
    );

    WBTC = await getToken(WBTC_ADDRESS, chainId, hardhatForkProvider);
    WETH = await getToken(WETH_ADDRESS, chainId, hardhatForkProvider);
  });

  beforeEach(async function () {
    await resetHardhatNetwork();
  });

  it('Collect fees', async function () {
    const txRequest = await getCollectTx(
      positionId,
      eoa,
      chainId,
      hardhatForkProvider,
      false,
      position4BasicInfo,
    );
    const eoaSigner = await ethers.getImpersonatedSigner(eoa);
    const txReceipt = await (await eoaSigner.sendTransaction(txRequest)).wait();
    const collectedFees = getCollectedFeesFromReceipt(
      txReceipt,
      position4BasicInfo.token0,
      position4BasicInfo.token1,
    );
    expect(collectedFees).deep.equal(position4ColletableTokenAmounts);
    expect(
      (await wbtcContract.balanceOf(eoa)).eq(
        wbtcBalanceBefore.add(
          position4ColletableTokenAmounts.token0Amount.quotient.toString(),
        ),
      ),
    ).to.equal(true);
    expect(
      (await wethContract.balanceOf(eoa)).eq(
        wethBalanceBefore.add(
          position4ColletableTokenAmounts.token1Amount.quotient.toString(),
        ),
      ),
    ).to.equal(true);
  });

  it('Decrease liquidity (receive native ether + WBTC), increase liquidity, and create position', async function () {
    // ------- Decrease Liquidity -------
    // Decrease liquidity from position id 4.
    const position = await getPositionFromBasicInfo(
      position4BasicInfo,
      chainId,
      hardhatForkProvider,
    );
    const liquidityPercentage = new Percent(1); // 100%
    const removeLiquidityTxRequest = await getRemoveLiquidityTx(
      {
        tokenId: positionId,
        liquidityPercentage,
        slippageTolerance: new Percent(0),
        deadline: Math.floor(Date.now() / 1000),
      },
      eoa,
      chainId,
      hardhatForkProvider,
      /*receiveNativeEtherIfApplicable=*/ true,
      position,
    );
    const eoaSigner = await ethers.getImpersonatedSigner(eoa);
    const removeLiquidityTxReceipt = await (
      await eoaSigner.sendTransaction(removeLiquidityTxRequest)
    ).wait();
    const collectedFees = getCollectedFeesFromReceipt(
      removeLiquidityTxReceipt,
      position4BasicInfo.token0,
      position4BasicInfo.token1,
    );
    expect(collectedFees).deep.equal(position4ColletableTokenAmounts);
    expect(
      (await wbtcContract.balanceOf(eoa)).eq(
        wbtcBalanceBefore
          // Add collected WBTC fees.
          .add(position4ColletableTokenAmounts.token0Amount.quotient.toString())
          // Add withdrawn WBTC liquidity.
          .add(position.amount0.quotient.toString()),
      ),
    ).to.equal(true);
    expect(
      (await hardhatForkProvider.getBalance(eoa)).eq(
        nativeEtherBalanceBefore
          // Add collected WETH fees.
          .add(position4ColletableTokenAmounts.token1Amount.quotient.toString())
          // Add withdrawn WETH liquidity.
          .add(position.amount1.quotient.toString())
          // Subtract gas paid in ETH.
          .sub(
            removeLiquidityTxReceipt.gasUsed.mul(
              removeLiquidityTxReceipt.effectiveGasPrice,
            ),
          ),
      ),
    ).to.equal(true);

    // ------- Add Liquidity -------
    // We now start to add some liquidity to position id 4.
    // This involves three steps:
    // (1) Figure out the amount of liquidity that can be minted with the provided amounts of the two tokens.
    // (2) Approve the two tokens for Uniswap NPM contract to spend, if necessary.
    // (3) Send out the tx that adds liquidity.

    // Here we want to provide 1 WETH along with the necessary WBTC amount.
    const oneWETH = getCurrencyAmount(WETH, '1');
    // We find the necessary amount of WBTC to pair with 1 WETH.
    // Since WETH is token1 in the pool, we use `Position.fromAmount1()`.
    const wbtcRawAmount = Position.fromAmount1({
      pool: position.pool,
      tickLower: position.tickLower,
      tickUpper: position.tickUpper,
      amount1: oneWETH.quotient,
    }).mintAmounts.amount0;
    // Now we find the liquidity amount that can be added by providing 1 WETH and `wbtcRawAmount` of WBTC.
    const liquidityToAdd = Position.fromAmounts({
      pool: position.pool,
      tickLower: position.tickLower,
      tickUpper: position.tickUpper,
      amount0: oneWETH.quotient,
      amount1: wbtcRawAmount,
      useFullPrecision: false,
    }).liquidity;

    // Approve Uniswap NPM to spend WBTC. Since we are providing native ether in this example, we don't need to approve WETH.
    await IERC20__factory.connect(WBTC_ADDRESS, eoaSigner).approve(
      getChainInfo(chainId).uniswap_v3_nonfungible_position_manager,
      wbtcRawAmount.toString(),
    );

    // We are now ready to generate and send out the add-liquidity tx.
    const addLiquidityTxRequest = await getAddLiquidityTx(
      {
        slippageTolerance: new Percent(0),
        deadline: Math.floor(Date.now() / 1000),
        tokenId: positionId,
        // Note that `useNative` can be set to true when WETH is one of the two tokens, and the user chooses to provide native ether. Otherwise, this field can be undefined.
        useNative: getNativeCurrency(chainId),
      },
      chainId,
      hardhatForkProvider,
      liquidityToAdd,
      position,
    );
    await (await eoaSigner.sendTransaction(addLiquidityTxRequest)).wait();
    expect(
      (await getBasicPositionInfo(chainId, positionId, hardhatForkProvider))
        .liquidity!,
    ).to.equal(liquidityToAdd.toString());

    // ------- Create Position -------
    // Now we create a new WBTC-WETH position.
    // We wish to provide liquidity to the 12.5 ~ 27.5 WETH per WBTC price range, to the HIGH fee-tier pool.
    // And we want to provide 0.1 WBTC paired with the necessary amount of WETH.

    // First, we align the price range's endpoints.
    const poolFee = FeeAmount.HIGH;
    const alignedPriceLower = alignPriceToClosestUsableTick(
      parsePrice(WBTC, WETH, '12.5'),
      poolFee,
    );
    const alignedPriceUpper = alignPriceToClosestUsableTick(
      parsePrice(WBTC, WETH, '27.5'),
      poolFee,
    );
    expect(alignedPriceLower.toFixed(6)).to.equal('12.589601');
    expect(alignedPriceUpper.toFixed(6)).to.equal('27.462794');

    // Second, we construct the `Position` object for the position we want to create.
    // We want to provide 0.1 WBTC and the necessary amount of WETH.
    const wbtcAmount = getCurrencyAmount(WBTC, '0.1');
    const tickLower = priceToClosestUsableTick(alignedPriceLower, poolFee);
    const tickUpper = priceToClosestUsableTick(alignedPriceUpper, poolFee);
    const pool = await getPool(
      WBTC,
      WETH,
      poolFee,
      chainId,
      hardhatForkProvider,
    );
    // Since WBTC is token0, we use `Position.fromAmount0()`.
    const positionToCreate = Position.fromAmount0({
      pool,
      tickLower,
      tickUpper,
      amount0: wbtcAmount.quotient,
      useFullPrecision: false,
    });
    // Now we know that we need to provide 0.1 WBTC and 0.568256298587835347 WETH.
    expect(
      CurrencyAmount.fromRawAmount(
        WBTC,
        positionToCreate.mintAmounts.amount0,
      ).toExact(),
    ).to.equal('0.1');
    expect(
      CurrencyAmount.fromRawAmount(
        WETH,
        positionToCreate.mintAmounts.amount1,
      ).toExact(),
    ).to.equal('0.568256298587835347');

    // Approve Uniswap NPM to spend WBTC.
    await IERC20__factory.connect(WBTC_ADDRESS, eoaSigner).approve(
      getChainInfo(chainId).uniswap_v3_nonfungible_position_manager,
      positionToCreate.mintAmounts.amount0.toString(),
    );

    // Approve Uniswap NPM to spend WETH.
    await WETH__factory.connect(WETH_ADDRESS, eoaSigner).deposit({
      value: positionToCreate.mintAmounts.amount1.toString(),
    });
    await WETH__factory.connect(WETH_ADDRESS, eoaSigner).approve(
      getChainInfo(chainId).uniswap_v3_nonfungible_position_manager,
      positionToCreate.mintAmounts.amount1.toString(),
    );

    // We are now ready to generate and send out the create-position tx.
    const createPositionTxRequest = await getCreatePositionTx(
      positionToCreate,
      {
        slippageTolerance: new Percent(5, 100),
        deadline: Math.floor(Date.now() / 1000),
        recipient: eoa,
      },
      chainId,
      hardhatForkProvider,
    );
    const createPositionTxReceipt = await (
      await eoaSigner.sendTransaction(createPositionTxRequest)
    ).wait();
    const createdPositionId = getMintedPositionIdFromTxReceipt(
      chainId,
      createPositionTxReceipt,
      eoa,
    )!;
    expect(
      await getBasicPositionInfo(
        chainId,
        createdPositionId,
        hardhatForkProvider,
      ),
    ).to.deep.equal({
      fee: positionToCreate.pool.fee,
      liquidity: positionToCreate.liquidity.toString(),
      tickLower: positionToCreate.tickLower,
      tickUpper: positionToCreate.tickUpper,
      token0: WBTC,
      token1: WETH,
    });
  });
});

describe('WETH transaction tests', function () {
  beforeEach(async function () {
    await resetHardhatNetwork();
  });

  it('Deposit and withdraw WETH', async function () {
    const wethContract = WETH__factory.connect(
      WETH_ADDRESS,
      hardhatForkProvider,
    );
    const wethBalanceBefore = await wethContract.balanceOf(WHALE_ADDRESS);
    const WETH = await getToken(WETH_ADDRESS, chainId, hardhatForkProvider);
    const wrapAmount = getCurrencyAmount(WETH, '10').quotient.toString();
    const whaleSigner = await ethers.getImpersonatedSigner(WHALE_ADDRESS);
    await (
      await whaleSigner.sendTransaction(getWrapETHTx(chainId, wrapAmount))
    ).wait();
    expect(
      (await wethContract.balanceOf(WHALE_ADDRESS)).eq(
        wethBalanceBefore.add(wrapAmount),
      ),
    ).to.equal(true);
    await (
      await whaleSigner.sendTransaction(getUnwrapETHTx(chainId, wrapAmount))
    ).wait();
    expect(
      (await wethContract.balanceOf(WHALE_ADDRESS)).eq(
        wethBalanceBefore.toString(),
      ),
    ).to.equal(true);
  });
});

describe('Automan transaction tests', function () {
  const positionId = 4;
  let automanContract: UniV3Automan;
  let impersonatedOwnerSigner: Signer;
  const automanAddress = getChainInfo(chainId).aperture_uniswap_v3_automan;

  beforeEach(async function () {
    await resetHardhatNetwork();

    // Without this, Hardhat throws an InvalidInputError saying that WHALE_ADDRESS is an unknown account.
    // Likely a Hardhat bug.
    await hardhatForkProvider.getBalance(WHALE_ADDRESS);

    // Deploy Automan.
    automanContract = await new UniV3Automan__factory(
      await ethers.getImpersonatedSigner(WHALE_ADDRESS),
    ).deploy(
      getChainInfo(chainId).uniswap_v3_nonfungible_position_manager,
      /*owner=*/ WHALE_ADDRESS,
    );
    await automanContract.deployed();
    await automanContract.setFeeConfig({
      feeCollector: WHALE_ADDRESS,
      // Set the max fee deduction to 50%.
      feeLimitPips: BigNumber.from('500000000000000000'),
    });
    await automanContract.setControllers([WHALE_ADDRESS], [true]);
    const router = await new OptimalSwapRouter__factory(
      await ethers.getImpersonatedSigner(WHALE_ADDRESS),
    ).deploy(getChainInfo(chainId).uniswap_v3_nonfungible_position_manager);
    await router.deployed();
    await automanContract.setSwapRouters([router.address], [true]);

    // Set Automan address in CHAIN_ID_TO_INFO.
    getChainInfo(chainId).aperture_uniswap_v3_automan =
      automanContract.address as `0x${string}`;
    getChainInfo(chainId).optimal_swap_router = router.address as `0x${string}`;

    // Owner of position id 4 sets Automan as operator.
    impersonatedOwnerSigner = await ethers.getImpersonatedSigner(eoa);
    await getNPM(chainId, impersonatedOwnerSigner).setApprovalForAll(
      automanContract.address,
      true,
    );

    // Tag contract addresses for tracing.
    hre.tracer.nameTags[automanContract.address] = 'Automan';
    hre.tracer.nameTags[router.address] = 'OptimalSwapRouter';
  });

  after(() => {
    // Reset Automan address in CHAIN_ID_TO_INFO.
    getChainInfo(chainId).aperture_uniswap_v3_automan = automanAddress;
  });

  it('Rebalance', async function () {
    const existingPosition = await getPosition(
      chainId,
      positionId,
      hardhatForkProvider,
    );
    const { tx: txRequest } = await getRebalanceTx(
      chainId,
      eoa,
      positionId,
      240000,
      300000,
      /*slippageTolerance=*/ new Percent(1, 100),
      /*deadlineEpochSeconds=*/ Math.floor(Date.now() / 1000),
      hardhatForkProvider,
      existingPosition,
    );
    const txReceipt = await (
      await impersonatedOwnerSigner.sendTransaction(txRequest)
    ).wait();
    const newPositionId = getMintedPositionIdFromTxReceipt(
      chainId,
      txReceipt,
      eoa,
    )!;
    expect(
      await getBasicPositionInfo(chainId, newPositionId, hardhatForkProvider),
    ).to.deep.equal({
      token0: existingPosition.pool.token0,
      token1: existingPosition.pool.token1,
      fee: existingPosition.pool.fee,
      liquidity: '13291498909567',
      tickLower: 240000,
      tickUpper: 300000,
    });
  });

  async function dealERC20(
    chainId: ApertureSupportedChainId,
    token0: string,
    token1: string,
    amount0: BigNumberish,
    amount1: BigNumberish,
    from: string,
    to: string,
  ) {
    const provider = new ethers.providers.InfuraProvider(chainId);
    const [token0Overrides, token1Overrides] = await Promise.all([
      getERC20Overrides(token0, from, to, amount0, provider),
      getERC20Overrides(token1, from, to, amount1, provider),
    ]);
    for (const slot of Object.keys(token0Overrides[token0].stateDiff!)) {
      await hardhatForkProvider.send('hardhat_setStorageAt', [
        token0,
        slot,
        defaultAbiCoder.encode(['uint256'], [amount0]),
      ]);
    }
    for (const slot of Object.keys(token1Overrides[token1].stateDiff!)) {
      await hardhatForkProvider.send('hardhat_setStorageAt', [
        token1,
        slot,
        defaultAbiCoder.encode(['uint256'], [amount1]),
      ]);
    }
  }

  it('Rebalance with 1inch', async function () {
    const existingPosition = await getPosition(
      chainId,
      positionId,
      hardhatForkProvider,
    );
    await dealERC20(
      chainId,
      existingPosition.pool.token0.address,
      existingPosition.pool.token1.address,
      existingPosition.amount0.multiply(2).quotient.toString(),
      existingPosition.amount1.multiply(2).quotient.toString(),
      eoa,
      getChainInfo(chainId).aperture_uniswap_v3_automan,
    );
    const { tx: txRequest } = await getRebalanceTx(
      chainId,
      eoa,
      positionId,
      240000,
      300000,
      /*slippageTolerance=*/ new Percent(50, 100),
      /*deadlineEpochSeconds=*/ Math.floor(Date.now() / 1000),
      // Hardhat provider doesn't support 'eth_createAccessList' and state overrides.
      new providers.MulticallProvider(hardhatForkProvider),
      existingPosition,
      undefined,
      true,
    );
    const txReceipt = await (
      await impersonatedOwnerSigner.sendTransaction(txRequest)
    ).wait();
    const newPositionId = getMintedPositionIdFromTxReceipt(
      chainId,
      txReceipt,
      eoa,
    )!;
    expect(
      await getBasicPositionInfo(chainId, newPositionId, hardhatForkProvider),
    ).to.deep.contains({
      token0: existingPosition.pool.token0,
      token1: existingPosition.pool.token1,
      fee: existingPosition.pool.fee,
      tickLower: 240000,
      tickUpper: 300000,
    });
  });

  it('Optimal mint', async function () {
    const pool = await getPool(
      WBTC_ADDRESS,
      WETH_ADDRESS,
      FeeAmount.MEDIUM,
      chainId,
      hardhatForkProvider,
    );
    const amount0 = BigNumber.from(10).pow(pool.token0.decimals);
    const amount1 = BigNumber.from(10).pow(pool.token1.decimals);
    const tickLower = nearestUsableTick(
      pool.tickCurrent - 1000,
      pool.tickSpacing,
    );
    const tickUpper = nearestUsableTick(
      pool.tickCurrent + 1000,
      pool.tickSpacing,
    );
    await dealERC20(
      chainId,
      pool.token0.address,
      pool.token1.address,
      amount0,
      amount1,
      eoa,
      getChainInfo(chainId).aperture_uniswap_v3_automan,
    );
    const tx = await getOptimalMintTx(
      chainId,
      CurrencyAmount.fromRawAmount(pool.token0, amount0.toString()),
      CurrencyAmount.fromRawAmount(pool.token1, amount1.toString()),
      FeeAmount.MEDIUM,
      tickLower,
      tickUpper,
      eoa,
      Math.floor(Date.now() / 1000) + 60,
      0.5,
      new providers.MulticallProvider(hardhatForkProvider),
      false,
    );
    const txReceipt = await (
      await impersonatedOwnerSigner.sendTransaction(tx)
    ).wait();
    const newPositionId = getMintedPositionIdFromTxReceipt(
      chainId,
      txReceipt,
      eoa,
    )!;
    expect(
      await getBasicPositionInfo(chainId, newPositionId, hardhatForkProvider),
    ).to.deep.contains({
      token0: pool.token0,
      token1: pool.token1,
      fee: pool.fee,
      tickLower,
      tickUpper,
    });
  });

  it('Test getZapOutTx', async function () {
    const { tx } = await getZapOutTx(
      chainId,
      eoa,
      positionId,
      true,
      /*slippageTolerance=*/ new Percent(1, 100),
      /*deadlineEpochSeconds=*/ Math.floor(Date.now() / 1000),
      hardhatForkProvider,
    );
    const eoaSigner = await ethers.getImpersonatedSigner(eoa);
    await (await eoaSigner.sendTransaction(tx)).wait();
  });

  it('Reinvest', async function () {
    const liquidityBeforeReinvest = (
      await getBasicPositionInfo(chainId, positionId, hardhatForkProvider)
    ).liquidity!;
    const { tx: txRequest } = await getReinvestTx(
      chainId,
      eoa,
      positionId,
      /*slippageTolerance=*/ new Percent(1, 100),
      /*deadlineEpochSeconds=*/ Math.floor(Date.now() / 1000),
      hardhatForkProvider,
    );
    await (await impersonatedOwnerSigner.sendTransaction(txRequest)).wait();
    const liquidityAfterReinvest = (
      await getBasicPositionInfo(chainId, positionId, hardhatForkProvider)
    ).liquidity!;
    expect(liquidityBeforeReinvest.toString()).to.equal('34399999543676');
    expect(liquidityAfterReinvest.toString()).to.equal('39910987438794');
    expect(
      generateAutoCompoundRequestPayload(
        eoa,
        chainId,
        positionId,
        /*feeToPrincipalRatioThreshold=*/ 0.1,
        /*slippage=*/ 0.05,
        /*maxGasProportion=*/ 0.01,
        1627776000,
      ),
    ).to.deep.equal({
      action: {
        maxGasProportion: 0.01,
        slippage: 0.05,
        type: ActionTypeEnum.enum.Reinvest,
      },
      chainId: 1,
      condition: {
        feeToPrincipalRatioThreshold: 0.1,
        type: ConditionTypeEnum.enum.AccruedFees,
      },
      nftId: positionId.toString(),
      ownerAddr: eoa,
      expiration: 1627776000,
    });
  });
});

describe('State overrides tests', function () {
  it('Test computeOperatorApprovalSlot', async function () {
    await resetHardhatNetwork();
    const impersonatedOwnerSigner = await ethers.getImpersonatedSigner(eoa);
    // Deploy Automan.
    const automanContract = await new UniV3Automan__factory(
      await ethers.getImpersonatedSigner(WHALE_ADDRESS),
    ).deploy(
      getChainInfo(chainId).uniswap_v3_nonfungible_position_manager,
      /*owner=*/ WHALE_ADDRESS,
    );
    await automanContract.deployed();
    const npm = getChainInfo(chainId).uniswap_v3_nonfungible_position_manager;
    const slot = computeOperatorApprovalSlot(eoa, automanContract.address);
    expect(slot).to.equal(
      '0x0e19f2cddd2e7388039c7ef081490ef6bd2600540ca6caf0f478dc7dfebe509b',
    );
    expect(await hardhatForkProvider.getStorageAt(npm, slot)).to.equal(
      defaultAbiCoder.encode(['bool'], [false]),
    );
    await getNPM(chainId, impersonatedOwnerSigner).setApprovalForAll(
      automanContract.address,
      true,
    );
    expect(await hardhatForkProvider.getStorageAt(npm, slot)).to.equal(
      defaultAbiCoder.encode(['bool'], [true]),
    );
  });

  it('Test generateAccessList', async function () {
    const provider = new ethers.providers.InfuraProvider(chainId);
    const balanceOfData = IERC20__factory.createInterface().encodeFunctionData(
      'balanceOf',
      [eoa],
    );
    const { accessList } = await generateAccessList(
      {
        from: eoa,
        to: WETH_ADDRESS,
        data: balanceOfData,
      },
      provider,
    );
    expect(accessList[0].storageKeys[0]).to.equal(
      '0x5408245386fab212e3c3357882670a5f5af556f7edf543831e2995afd71f4348',
    );
  });

  it('Test getTokensOverrides', async function () {
    const provider = new ethers.providers.InfuraProvider(chainId);
    const amount0Desired = '1000000000000000000';
    const amount1Desired = '100000000';
    const { aperture_uniswap_v3_automan } = getChainInfo(chainId);
    const stateOverrides = {
      ...(await getERC20Overrides(
        WETH_ADDRESS,
        eoa,
        aperture_uniswap_v3_automan,
        amount0Desired,
        provider,
      )),
      ...(await getERC20Overrides(
        WBTC_ADDRESS,
        eoa,
        aperture_uniswap_v3_automan,
        amount1Desired,
        provider,
      )),
    };
    expect(stateOverrides).to.deep.equal({
      [WETH_ADDRESS]: {
        stateDiff: {
          '0x5408245386fab212e3c3357882670a5f5af556f7edf543831e2995afd71f4348':
            '0x0000000000000000000000000000000000000000000000000de0b6b3a7640000',
          '0x746950bb1accd12acebc948663f14ea555a83343e6f94af3b6143301c7cadd30':
            '0x0000000000000000000000000000000000000000000000000de0b6b3a7640000',
        },
      },
      [WBTC_ADDRESS]: {
        stateDiff: {
          '0x45746063dcd859f1d120c6388dbc814c95df435a74a62b64d984ad16fe434fff':
            '0x0000000000000000000000000000000000000000000000000000000005f5e100',
          '0x71f8d5def281e31983e4625bff84022ae0c3d962552b2a6a1798de60e3860703':
            '0x0000000000000000000000000000000000000000000000000000000005f5e100',
        },
      },
    });
  });

  it('Test simulateMintOptimal', async function () {
    const blockNumber = 17975698;
    const provider = new ethers.providers.InfuraProvider(chainId);
    const token0 = WBTC_ADDRESS;
    const token1 = WETH_ADDRESS;
    const fee = FeeAmount.MEDIUM;
    const amount0Desired = '100000000';
    const amount1Desired = '1000000000000000000';
    const pool = await getPool(
      token0,
      token1,
      fee,
      chainId,
      undefined,
      blockNumber,
    );
    const mintParams = {
      token0,
      token1,
      fee,
      tickLower: nearestUsableTick(
        pool.tickCurrent - 10 * pool.tickSpacing,
        pool.tickSpacing,
      ),
      tickUpper: nearestUsableTick(
        pool.tickCurrent + 10 * pool.tickSpacing,
        pool.tickSpacing,
      ),
      amount0Desired,
      amount1Desired,
      amount0Min: 0,
      amount1Min: 0,
      recipient: eoa,
      deadline: Math.floor(Date.now() / 1000 + 60 * 30),
    };
    const { liquidity, amount0, amount1 } = await simulateMintOptimal(
      chainId,
      provider,
      eoa,
      mintParams,
      undefined,
      blockNumber,
    );
    expect(liquidity.toString()).to.equal('716894157038546');
    expect(amount0.toString()).to.equal('51320357');
    expect(amount1.toString()).to.equal('8736560293857784398');
  });
});

describe('Position util tests', function () {
  let inRangePosition: Position;

  beforeEach(async function () {
    await resetHardhatNetwork();
    inRangePosition = await getPosition(chainId, 4, hardhatForkProvider);
  });

  it('Position approval', async function () {
    const chainInfo = getChainInfo(chainId);
    const automanAddress = chainInfo.aperture_uniswap_v3_automan;
    // This position is owned by `eoa`.
    const positionId = 4;
    expect(
      await checkPositionApprovalStatus(
        positionId,
        undefined,
        chainId,
        hardhatForkProvider,
      ),
    ).to.deep.equal({
      hasAuthority: false,
      owner: eoa,
      reason: 'missingSignedPermission',
    });

    const npm = getNPM(chainId, await ethers.getImpersonatedSigner(eoa));
    await npm.setApprovalForAll(automanAddress, true);
    expect(
      await checkPositionApprovalStatus(
        positionId,
        undefined,
        chainId,
        hardhatForkProvider,
      ),
    ).to.deep.equal({
      hasAuthority: true,
      owner: eoa,
      reason: 'onChainUserLevelApproval',
    });

    await npm.approve(automanAddress, positionId);
    expect(
      await checkPositionApprovalStatus(
        positionId,
        undefined,
        chainId,
        hardhatForkProvider,
      ),
    ).to.deep.include({
      hasAuthority: true,
      reason: 'onChainPositionSpecificApproval',
    });

    expect(
      await checkPositionApprovalStatus(
        0, // Nonexistent position id.
        undefined,
        chainId,
        hardhatForkProvider,
      ),
    ).to.deep.include({
      hasAuthority: false,
      reason: 'nonexistentPositionId',
    });

    // Construct and sign a permit digest that approves position id 4.
    const wallet = new ethers.Wallet(TEST_WALLET_PRIVATE_KEY);
    const permitTypedData = await generateTypedDataForPermit(
      chainId,
      positionId,
      deadline,
      hardhatForkProvider,
    );
    const signature = await wallet._signTypedData(
      permitTypedData.domain,
      permitTypedData.types,
      permitTypedData.value,
    );

    // Transfer position id 4 from `eoa` to the test wallet.
    await npm.transferFrom(eoa, wallet.address, positionId);

    // Check test wallet's permit.
    expect(
      await checkPositionApprovalStatus(
        positionId,
        {
          deadline,
          signature,
        },
        chainId,
        hardhatForkProvider,
      ),
    ).to.deep.include({
      hasAuthority: true,
      reason: 'offChainPositionSpecificApproval',
    });

    // Test permit message with an incorrect position id.
    const anotherPermitTypedData = await generateTypedDataForPermit(
      chainId,
      positionId + 1,
      deadline,
      hardhatForkProvider,
    );
    const anotherSignature = await wallet._signTypedData(
      anotherPermitTypedData.domain,
      anotherPermitTypedData.types,
      anotherPermitTypedData.value,
    );
    expect(
      await checkPositionApprovalStatus(
        positionId,
        {
          deadline,
          signature: anotherSignature,
        },
        chainId,
        hardhatForkProvider,
      ),
    ).to.deep.include({
      hasAuthority: false,
      reason: 'invalidSignedPermission',
    });
  });

  it('Position in-range', async function () {
    const outOfRangePosition = await getPosition(
      chainId,
      7,
      hardhatForkProvider,
    );
    expect(isPositionInRange(inRangePosition)).to.equal(true);
    expect(isPositionInRange(outOfRangePosition)).to.equal(false);
  });

  it('Token Svg', async function () {
    const url = await getTokenSvg(chainId, 4, hardhatForkProvider);
    expect(url.toString().slice(0, 60)).to.equal(
      'data:image/svg+xml;base64,PHN2ZyB3aWR0aD0iMjkwIiBoZWlnaHQ9Ij',
    );
  });

  it('Token value proportion to price conversion', async function () {
    const price = getRawRelativePriceFromTokenValueProportion(
      inRangePosition.tickLower,
      inRangePosition.tickUpper,
      new Big('0.3'),
    );
    expect(price.toString()).to.equal(
      '226996287752.678057810335753063814267017558211732849518876855922215569664',
    );
    expect(
      getRawRelativePriceFromTokenValueProportion(
        inRangePosition.tickLower,
        inRangePosition.tickUpper,
        new Big('0'),
      ).toString(),
    ).to.equal(
      new Big(TickMath.getSqrtRatioAtTick(inRangePosition.tickUpper).toString())
        .pow(2)
        .div(Q192)
        .toString(),
    );
    expect(
      getRawRelativePriceFromTokenValueProportion(
        inRangePosition.tickLower,
        inRangePosition.tickUpper,
        new Big('1'),
      ).toString(),
    ).to.equal(
      new Big(TickMath.getSqrtRatioAtTick(inRangePosition.tickLower).toString())
        .pow(2)
        .div(Q192)
        .toString(),
    );

    // Verify that the calculated price indeed corresponds to ~30% of the position value in token0.
    const token0ValueProportion = getTokenValueProportionFromPriceRatio(
      inRangePosition.tickLower,
      inRangePosition.tickUpper,
      price,
    );
    expect(token0ValueProportion.toFixed(30)).to.equal(
      '0.299999999999999999999998780740',
    );

    // Verify that price condition is generated correctly.
    const condition = generatePriceConditionFromTokenValueProportion(
      inRangePosition.tickLower,
      inRangePosition.tickUpper,
      false,
      new Big('0.3'),
      /*durationSec=*/ 7200,
    );
    expect(PriceConditionSchema.safeParse(condition).success).to.equal(true);
    expect(condition).to.deep.equal({
      type: ConditionTypeEnum.enum.Price,
      lte: undefined,
      gte: '226996287752.678057810335753063814267017558211732849518876855922215569664',
      durationSec: 7200,
    });
    expect(
      generatePriceConditionFromTokenValueProportion(
        inRangePosition.tickLower,
        inRangePosition.tickUpper,
        true,
        new Big('0.95'),
        /*durationSec=*/ undefined,
      ),
    ).to.deep.equal({
      type: ConditionTypeEnum.enum.Price,
      lte: '104792862935.904580651554157750042230410340267140482472644533377909257225',
      gte: undefined,
      durationSec: undefined,
    });
    const ratio = new Big('0.299999999999999999999998780740');
    const pp = getRawRelativePriceFromTokenValueProportion(
      -887220,
      27720,
      ratio,
    );
    const DP = ratio.toString().length - 3;
    Big.DP = DP;
    const ratio2 = getTokenValueProportionFromPriceRatio(
      -887220,
      27720,
      new Big(pp.toString()),
    );
    expect(ratio.toFixed(DP)).to.equal(ratio2.toFixed(DP));
  });

  it('Test getRebalancedPosition', async function () {
    // rebalance to an out of range position
    const newTickLower = inRangePosition.tickUpper;
    const newTickUpper = newTickLower + 10 * TICK_SPACINGS[FeeAmount.MEDIUM];
    const newPosition = getRebalancedPosition(
      inRangePosition,
      newTickLower,
      newTickUpper,
    );
    expect(JSBI.toNumber(newPosition.amount1.quotient)).to.equal(0);
    const revertedPosition = getRebalancedPosition(
      newPosition,
      inRangePosition.tickLower,
      inRangePosition.tickUpper,
    );
    const amount0 = JSBI.toNumber(inRangePosition.amount0.quotient);
    expect(
      JSBI.toNumber(revertedPosition.amount0.quotient),
    ).to.be.approximately(amount0, amount0 / 1e6);
    const amount1 = JSBI.toNumber(inRangePosition.amount1.quotient);
    expect(
      JSBI.toNumber(revertedPosition.amount1.quotient),
    ).to.be.approximately(amount1, amount1 / 1e6);
    const liquidity = JSBI.toNumber(inRangePosition.liquidity);
    expect(JSBI.toNumber(revertedPosition.liquidity)).to.be.approximately(
      liquidity,
      liquidity / 1e6,
    );
  });

  it('Test getPositionAtPrice', async function () {
    // corresponds to tick -870686
    const smallPrice = new Big('1.5434597458370203830544e-38');
    const position = new Position({
      pool: new Pool(
        inRangePosition.pool.token0,
        inRangePosition.pool.token1,
        3000,
        '797207963837958202618833735859',
        '4923530363713842',
        46177,
      ),
      liquidity: 68488980,
      tickLower: -887220,
      tickUpper: 52980,
    });
    const position1 = getPositionAtPrice(position, smallPrice);
    expect(JSBI.toNumber(position1.amount0.quotient)).to.greaterThan(0);
    expect(JSBI.toNumber(position1.amount1.quotient)).to.equal(0);
    const position2 = getPositionAtPrice(
      position,
      fractionToBig(
        tickToPrice(
          inRangePosition.pool.token0,
          inRangePosition.pool.token1,
          inRangePosition.tickUpper,
        ),
      ),
    );
    expect(JSBI.toNumber(position2.amount0.quotient)).to.equal(0);
    expect(JSBI.toNumber(position2.amount1.quotient)).to.greaterThan(0);
    const rebalancedPosition = getRebalancedPosition(position1, 46080, 62160);
    expect(JSBI.toNumber(rebalancedPosition.amount0.quotient)).to.greaterThan(
      0,
    );
    expect(JSBI.toNumber(rebalancedPosition.amount1.quotient)).to.equal(0);
  });

  it('Test projectRebalancedPositionAtPrice', async function () {
    const priceUpper = tickToPrice(
      inRangePosition.pool.token0,
      inRangePosition.pool.token1,
      inRangePosition.tickUpper,
    );
    // rebalance to an out of range position
    const newTickLower = inRangePosition.tickUpper;
    const newTickUpper = newTickLower + 10 * TICK_SPACINGS[FeeAmount.MEDIUM];
    const positionRebalancedAtCurrentPrice = getRebalancedPosition(
      inRangePosition,
      newTickLower,
      newTickUpper,
    );
    const positionRebalancedAtTickUpper = projectRebalancedPositionAtPrice(
      inRangePosition,
      fractionToBig(priceUpper),
      newTickLower,
      newTickUpper,
    );
    expect(
      JSBI.toNumber(positionRebalancedAtTickUpper.amount1.quotient),
    ).to.equal(0);
    // if rebalancing at the upper tick, `token0` are bought back at a higher price, hence `amount0` will be lower
    expect(
      JSBI.toNumber(
        positionRebalancedAtCurrentPrice.amount0.subtract(
          positionRebalancedAtTickUpper.amount0,
        ).quotient,
      ),
    ).to.greaterThan(0);
  });

  it('Test viewCollectableTokenAmounts', async function () {
    const positionId = 4;
    const position = await getBasicPositionInfo(
      chainId,
      positionId,
      hardhatForkProvider,
    );
    const colletableTokenAmounts = await getCollectableTokenAmounts(
      chainId,
      positionId,
      hardhatForkProvider,
      position,
    );
    const viewOnlyColletableTokenAmounts = await viewCollectableTokenAmounts(
      chainId,
      positionId,
      hardhatForkProvider,
      position,
    );
    expect(colletableTokenAmounts).to.deep.equal(
      viewOnlyColletableTokenAmounts,
    );
    const positionDetails = await PositionDetails.fromPositionId(
      chainId,
      positionId,
      hardhatForkProvider,
    );
    expect(colletableTokenAmounts).to.deep.equal({
      token0Amount: positionDetails.tokensOwed0,
      token1Amount: positionDetails.tokensOwed1,
    });
  });

  it('Test get position details', async function () {
    const { owner, position } = await PositionDetails.fromPositionId(
      chainId,
      4,
      hardhatForkProvider,
    );
    expect(owner).to.equal(eoa);
    expect(position).to.deep.equal(
      await getPosition(chainId, 4, hardhatForkProvider),
    );
  });

  it('Test getAllPositions', async function () {
    const provider = getPublicProvider(5);
    // an address with 90+ positions
    const address = '0xD68C7F0b57476D5C9e5686039FDFa03f51033a4f';
    const positions = await getAllPositionsDetails(address, chainId, provider);
    const basicPositions = await getAllPositionBasicInfoByOwner(
      address,
      chainId,
      provider,
    );
    expect(positions.size).to.equal(basicPositions.size);
    for (const [tokenId, pos] of positions.entries()) {
      const basicPosition = basicPositions.get(tokenId);
      expect(basicPosition).to.not.be.undefined;
      expect(basicPosition?.token0).to.deep.equal(pos.pool.token0);
      expect(basicPosition?.token1).to.deep.equal(pos.pool.token1);
      expect(basicPosition?.fee).to.equal(pos.pool.fee);
      expect(basicPosition?.liquidity).to.equal(pos.liquidity.toString());
      expect(basicPosition?.tickLower).to.equal(pos.tickLower);
      expect(basicPosition?.tickUpper).to.equal(pos.tickUpper);
    }
  });

  it('Test getReinvestedPosition', async function () {
    const chainId = ApertureSupportedChainId.ARBITRUM_MAINNET_CHAIN_ID;
    const { aperture_uniswap_v3_automan } = getChainInfo(chainId);
    const provider = new ethers.providers.InfuraProvider(chainId);
    const positionId = 761879;
    const blockTag = 119626480;
    const npm = getNPM(chainId, provider);
    const opts = { blockTag };
    const owner = await npm.ownerOf(positionId, opts);
    expect(await npm.isApprovedForAll(owner, aperture_uniswap_v3_automan, opts))
      .to.be.false;
    const { liquidity } = await getReinvestedPosition(
      chainId,
      positionId,
      provider,
      blockTag,
    );
    await hardhatReset(
      `https://arbitrum-mainnet.infura.io/v3/${process.env.INFURA_API_KEY}`,
      blockTag,
    );
    const signer = await ethers.getImpersonatedSigner(owner);
    await npm
      .connect(signer)
      .setApprovalForAll(aperture_uniswap_v3_automan, true);
    const { liquidity: liquidityBefore } = await getPosition(
      chainId,
      positionId,
      hardhatForkProvider,
    );
    const { data } = getAutomanReinvestCallInfo(
      positionId,
      Math.round(new Date().getTime() / 1000 + 60 * 10), // 10 minutes from now.
    );
    await signer.sendTransaction({
      from: owner,
      to: aperture_uniswap_v3_automan,
      data,
    });
    const { liquidity: liquidityAfter } = await getPosition(
      chainId,
      positionId,
      hardhatForkProvider,
    );
    expect(JSBI.subtract(liquidityAfter, liquidityBefore).toString()).to.equal(
      liquidity.toString(),
    );
  });
});

describe('Pool subgraph query tests', function () {
  it('Fee tier distribution', async function () {
    const [distribution, distributionOppositeTokenOrder] = await Promise.all([
      getFeeTierDistribution(chainId, WBTC_ADDRESS, WETH_ADDRESS),
      getFeeTierDistribution(chainId, WETH_ADDRESS, WBTC_ADDRESS),
    ]);
    expect(distribution).to.deep.equal(distributionOppositeTokenOrder);
    expect(
      Object.values(distribution).reduce(
        (partialSum, num) => partialSum + num,
        0,
      ),
    ).to.be.approximately(/*expected=*/ 1, /*delta=*/ 1e-9);
  });

  async function testLiquidityDistribution(
    chainId: ApertureSupportedChainId,
    pool: Pool,
  ) {
    const tickCurrentAligned =
      Math.floor(pool.tickCurrent / pool.tickSpacing) * pool.tickSpacing;
    const tickLower = pool.tickCurrent - DOUBLE_TICK;
    const tickUpper = pool.tickCurrent + DOUBLE_TICK;
    const [liquidityArr, tickToLiquidityMap] = await Promise.all([
      getLiquidityArrayForPool(chainId, pool, tickLower, tickUpper),
      getTickToLiquidityMapForPool(chainId, pool, tickLower, tickUpper),
    ]);
    expect(liquidityArr.length).to.be.greaterThan(0);
    expect(tickToLiquidityMap.size).to.be.greaterThan(0);
    for (const liquidity of tickToLiquidityMap.values()) {
      expect(JSBI.greaterThanOrEqual(liquidity, JSBI.BigInt(0))).to.equal(true);
    }
    expect(
      liquidityArr[
        liquidityArr.findIndex(({ tick }) => tick > tickCurrentAligned) - 1
      ].liquidityActive,
    ).to.equal(pool.liquidity.toString());
  }

  it('Tick liquidity distribution - Ethereum mainnet', async function () {
    const pool = await getPool(
      WBTC_ADDRESS,
      WETH_ADDRESS,
      FeeAmount.LOW,
      chainId,
      getPublicProvider(chainId),
    );
    await testLiquidityDistribution(chainId, pool);
  });

  it('Tick liquidity distribution - Arbitrum mainnet', async function () {
    const arbitrumChainId = ApertureSupportedChainId.ARBITRUM_MAINNET_CHAIN_ID;
    const WETH_ARBITRUM = getAddress(
      '0x82af49447d8a07e3bd95bd0d56f35241523fbab1',
    );
    const USDC_ARBITRUM = getAddress(
      '0xff970a61a04b1ca14834a43f5de4533ebddb5cc8',
    );
    const pool = await getPool(
      WETH_ARBITRUM,
      USDC_ARBITRUM,
      FeeAmount.LOW,
      arbitrumChainId,
      getPublicProvider(arbitrumChainId),
    );
    await testLiquidityDistribution(arbitrumChainId, pool);
  });

  it('Get all pools', async function () {
    const pools = await getPoolsFromSubgraph(
      ApertureSupportedChainId.MANTA_PACIFIC_MAINNET_CHAIN_ID,
    );
    const whitelistedPools = getWhitelistedPools(
      ApertureSupportedChainId.MANTA_PACIFIC_MAINNET_CHAIN_ID,
      pools,
    );
    expect(whitelistedPools.size).to.be.greaterThanOrEqual(6);
  });
});

describe('Routing tests', function () {
  it('Fetch quote swapping 1 ETH for USDC on mainnet', async function () {
    const quote = await fetchQuoteFromRoutingApi(
      ApertureSupportedChainId.ETHEREUM_MAINNET_CHAIN_ID,
      'ETH',
      '0xA0b86991c6218b36c1d19D4a2e9Eb0cE3606eB48', // USDC mainnet
      '1000000000000000000',
      'exactIn',
    );
    expect(quote.amountDecimals === '1');
    expect(Number(quote.quoteDecimals)).to.be.greaterThan(0);
    console.log(`1 ETH -> ${quote.quoteDecimals} USDC`);
  });

  it('Fetch quote swapping 1 ETH for USDC on Manta Pacific testnet', async function () {
    const quote = await fetchQuoteFromSpecifiedRoutingApiInfo(
      3441005 as ApertureSupportedChainId,
      {
        url: 'https://uniswap-routing.aperture.finance/quote',
        type: 'ROUTING_API',
      },
      'ETH',
      '0x39471BEe1bBe79F3BFA774b6832D6a530edDaC6B',
      '1000000000000000000',
      'exactIn',
    );
    expect(quote.amountDecimals === '1');
    expect(Number(quote.quoteDecimals)).to.be.greaterThan(0);
    console.log(`1 ETH -> ${quote.quoteDecimals} USDC`);
  });

  it('Fetch quote swapping 1 USDC for ETH on Scroll mainnet', async function () {
    const quote = await fetchQuoteFromRoutingApi(
      ApertureSupportedChainId.SCROLL_MAINNET_CHAIN_ID,
      '0x06eFdBFf2a14a7c8E15944D1F4A48F9F95F663A4', // USDC on Scroll
      'ETH',
      '1000000',
      'exactIn',
    );
    expect(quote.amountDecimals === '1');
    expect(Number(quote.quoteDecimals)).to.be.greaterThan(0);
    console.log(`1 USDC -> ${quote.quoteDecimals} ETH`);
  });

  it('Test optimalMint', async function () {
    const chainId = ApertureSupportedChainId.ARBITRUM_MAINNET_CHAIN_ID;
    const provider = new ethers.providers.InfuraProvider(chainId);
    const token0 = '0x2f2a2543b76a4166549f7aab2e75bef0aefc5b0f';
    const token1 = '0x82af49447d8a07e3bd95bd0d56f35241523fbab1';
    const fee = FeeAmount.MEDIUM;
    const pool = await getPool(token0, token1, fee, chainId);
    const token0Amount = CurrencyAmount.fromRawAmount(
      pool.token0,
      '1000000000',
    );
    const token1Amount = CurrencyAmount.fromRawAmount(
      pool.token1,
      '1000000000000000000',
    );
    const tickLower = nearestUsableTick(
      pool.tickCurrent - 10 * pool.tickSpacing,
      pool.tickSpacing,
    );
    const tickUpper = nearestUsableTick(
      pool.tickCurrent + 10 * pool.tickSpacing,
      pool.tickSpacing,
    );
    const { amount0, amount1 } = await optimalMint(
      chainId,
      token0Amount,
      token1Amount,
      fee,
      tickLower,
      tickUpper,
      eoa,
      0.1,
      provider,
    );
    const _total = Number(
      pool.token0Price
        .quote(CurrencyAmount.fromRawAmount(pool.token0, amount0.toString()))
        .add(CurrencyAmount.fromRawAmount(pool.token1, amount1.toString()))
        .toFixed(),
    );
    const total = Number(
      pool.token0Price.quote(token0Amount).add(token1Amount).toFixed(),
    );
    expect(_total).to.be.closeTo(total, total * 0.005);
  });

  it('Test optimalRebalance', async function () {
    const chainId = ApertureSupportedChainId.ARBITRUM_MAINNET_CHAIN_ID;
    const provider = new ethers.providers.JsonRpcProvider(
      process.env.ARBITRUM_RPC_URL,
    );
    const tokenId = 726230;
    const { pool, position } = await PositionDetails.fromPositionId(
      chainId,
      tokenId,
      provider,
    );
    const tickLower = nearestUsableTick(
      pool.tickCurrent - 10 * pool.tickSpacing,
      pool.tickSpacing,
    );
    const tickUpper = nearestUsableTick(
      pool.tickCurrent + 10 * pool.tickSpacing,
      pool.tickSpacing,
    );
    const { liquidity } = await optimalRebalance(
      chainId,
      tokenId,
      tickLower,
      tickUpper,
      0,
      true,
      await getNPM(chainId, provider).ownerOf(tokenId),
      0.1,
      provider,
    );
    const { liquidity: predictedLiquidity } = getRebalancedPosition(
      position,
      tickLower,
      tickUpper,
    );
    expect(liquidity.toNumber()).to.be.closeTo(
      Number(predictedLiquidity.toString()),
<<<<<<< HEAD
      Number(predictedLiquidity.toString()) * 0.06,
=======
      Number(predictedLiquidity.toString()) * 0.1,
>>>>>>> 4a61ed58
    );
  });

  it('Test optimal zap out', async function () {
    const chainId = ApertureSupportedChainId.ARBITRUM_MAINNET_CHAIN_ID;
    const provider = new ethers.providers.InfuraProvider(chainId);
    const tokenId = 726230;
    const { amount } = await optimalZapOut(
      chainId,
      tokenId,
      false,
      1e12,
      await getNPM(chainId, provider).ownerOf(tokenId),
      0.1,
      provider,
    );
    console.log('zap out amount', amount.toString());
  });

  it('Test automation eligiblity', async function () {
    const avaxProvider = getPublicProvider(
      ApertureSupportedChainId.AVALANCHE_MAINNET_CHAIN_ID,
    );
    const [SHIBe, USDC, WAVAX] = await Promise.all([
      getToken(
        '0x02D980A0D7AF3fb7Cf7Df8cB35d9eDBCF355f665',
        ApertureSupportedChainId.AVALANCHE_MAINNET_CHAIN_ID,
        avaxProvider,
      ),
      getToken(
        '0xB97EF9Ef8734C71904D8002F8b6Bc66Dd9c48a6E',
        ApertureSupportedChainId.AVALANCHE_MAINNET_CHAIN_ID,
        avaxProvider,
      ),
      getToken(
        '0xB31f66AA3C1e785363F0875A1B74E27b85FD66c7',
        ApertureSupportedChainId.AVALANCHE_MAINNET_CHAIN_ID,
        avaxProvider,
      ),
    ]);
    expect(
      await checkTokenLiquidityAgainstChainNativeCurrency(
        ApertureSupportedChainId.AVALANCHE_MAINNET_CHAIN_ID,
        SHIBe.address,
      ),
    ).to.equal('-1');
    expect(
      await checkTokenLiquidityAgainstChainNativeCurrency(
        ApertureSupportedChainId.AVALANCHE_MAINNET_CHAIN_ID,
        USDC.address,
      ),
    ).to.not.equal('-1');
    expect(
      await checkTokenLiquidityAgainstChainNativeCurrency(
        ApertureSupportedChainId.AVALANCHE_MAINNET_CHAIN_ID,
        WAVAX.address,
      ),
    ).to.equal('1');
    expect(await checkAutomationSupportForPool(SHIBe, WAVAX)).to.equal(false);
  });
});

describe('Optimism-like L2 total gas cost estimation tests', function () {
  it('Scroll mainnet', async function () {
    const scrollProvider = getPublicProvider(
      ApertureSupportedChainId.SCROLL_MAINNET_CHAIN_ID,
    );
    const totalGasCost = await estimateTotalGasCostForOptimismLikeL2Tx(
      {
        from: '0x01aB1be3518F490c9F0b97447FBb1c335EFbE600',
        to: '0x01aB1be3518F490c9F0b97447FBb1c335EFbE600',
        value: 1,
      },
      ApertureSupportedChainId.SCROLL_MAINNET_CHAIN_ID,
      scrollProvider,
    );
    expect(totalGasCost.gt('0')).to.equal(true);
  });

  it('Optimism mainnet', async function () {
    const scrollProvider = getPublicProvider(
      ApertureSupportedChainId.OPTIMISM_MAINNET_CHAIN_ID,
    );
    const totalGasCost = await estimateTotalGasCostForOptimismLikeL2Tx(
      {
        from: '0x01aB1be3518F490c9F0b97447FBb1c335EFbE600',
        to: '0x01aB1be3518F490c9F0b97447FBb1c335EFbE600',
        value: 1,
      },
      ApertureSupportedChainId.OPTIMISM_MAINNET_CHAIN_ID,
      scrollProvider,
    );
    expect(totalGasCost.gt('0')).to.equal(true);
  });
});<|MERGE_RESOLUTION|>--- conflicted
+++ resolved
@@ -1855,11 +1855,7 @@
     );
     expect(liquidity.toNumber()).to.be.closeTo(
       Number(predictedLiquidity.toString()),
-<<<<<<< HEAD
-      Number(predictedLiquidity.toString()) * 0.06,
-=======
       Number(predictedLiquidity.toString()) * 0.1,
->>>>>>> 4a61ed58
     );
   });
 
