{
  "name": "@aperture_finance/uniswap-v3-automation-helpers",
<<<<<<< HEAD
  "version": "1.12.1",
=======
  "version": "1.13.0",
>>>>>>> 05692c6d
  "description": "Helpers for Aperture's Uniswap V3 automation platform",
  "author": "Aperture Finance <engineering@aperture.finance>",
  "license": "MIT",
  "bugs": {
    "url": "https://github.com/Aperture-Finance/uniswap-v3-automation-helpers/issues"
  },
  "homepage": "https://aperture.finance/",
  "scripts": {
    "build": "tsc --build",
    "clean": "tsc --build --clean",
    "test": "npx hardhat test",
    "lint": "eslint ./ --quiet",
    "lint:fix": "eslint ./ --quiet --fix && prettier -w ./",
    "prettier": "prettier -c ./",
    "graphql:generate:data": "graphql-codegen --config graphql.data.codegen.config.ts",
    "graphql:generate:thegraph": "graphql-codegen --config graphql.thegraph.codegen.config.ts"
  },
  "repository": {
    "type": "git",
    "url": "https://github.com/Aperture-Finance/uniswap-v3-automation-helpers.git"
  },
  "keywords": [
    "ethereum",
    "uniswap",
    "aperture"
  ],
  "main": "dist/index.js",
  "types": "dist/index.d.ts",
  "files": [
    "dist"
  ],
  "engines": {
    "node": ">=18"
  },
  "dependencies": {
    "@0xsequence/multicall": "^1.6.2",
    "@aperture_finance/uniswap-v3-automation-sdk": "^1.11.0",
    "@uniswap/permit2-sdk": "^1.2.0",
    "@uniswap/smart-order-router": "^3.20.0",
    "@uniswap/v3-sdk": "^3.10.0",
    "aperture-lens": "^0.3.0",
    "axios": "^1.6.2",
    "big.js": "^6.2.1",
    "bottleneck": "^2.19.5",
    "ethers": "5.7.2",
    "jsbi": "^3.2.5"
  },
  "devDependencies": {
    "@ethersproject/bignumber": "5.7.0",
    "@ethersproject/providers": "5.7.2",
    "@graphql-codegen/cli": "^3.3.1",
    "@graphql-codegen/typescript": "^3.0.4",
    "@graphql-codegen/typescript-operations": "^3.0.4",
    "@nomicfoundation/hardhat-network-helpers": "^1.0.10",
    "@nomiclabs/hardhat-ethers": "^2.2.3",
    "@trivago/prettier-plugin-sort-imports": "^4.3.0",
    "@types/big.js": "^6.2.2",
    "@types/chai": "^4.3.11",
    "@types/chai-as-promised": "^7.1.8",
    "@types/mocha": "^10.0.6",
    "@types/node": "^20.10.5",
    "@typescript-eslint/eslint-plugin": "^6.15.0",
    "@typescript-eslint/parser": "^6.15.0",
    "chai": "^4.3.10",
    "chai-as-promised": "^7.1.1",
    "dotenv": "^16.3.1",
    "eslint": "^8.56.0",
    "eslint-config-prettier": "^9.1.0",
    "eslint-plugin-prettier": "^5.1.1",
    "graphql": "^16.8.1",
    "hardhat": "^2.19.3",
    "hardhat-tracer": "^2.7.0",
    "prettier": "^3.1.1",
    "ts-node": "^10.9.2",
    "typescript": "^5.3.3"
  }
}<|MERGE_RESOLUTION|>--- conflicted
+++ resolved
@@ -1,10 +1,6 @@
 {
   "name": "@aperture_finance/uniswap-v3-automation-helpers",
-<<<<<<< HEAD
-  "version": "1.12.1",
-=======
   "version": "1.13.0",
->>>>>>> 05692c6d
   "description": "Helpers for Aperture's Uniswap V3 automation platform",
   "author": "Aperture Finance <engineering@aperture.finance>",
   "license": "MIT",
