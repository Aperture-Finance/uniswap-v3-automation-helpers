{
  "name": "@aperture_finance/uniswap-v3-automation-helpers",
  "description": "Helpers for Aperture's Uniswap V3 automation platform",
  "version": "0.2.1",
  "scripts": {
    "build": "tsc --build",
    "clean": "tsc --build --clean",
    "test": "npx hardhat test",
    "lint": "eslint ./ --quiet",
    "lint:fix": "eslint ./ --quiet --fix && prettier -w ./",
    "prettier": "prettier -c ./",
    "graphql:generate:data": "graphql-codegen --config graphql.data.codegen.config.ts",
    "graphql:generate:thegraph": "graphql-codegen --config graphql.thegraph.codegen.config.ts"
  },
  "repository": {
    "type": "git",
    "url": "https://github.com/Aperture-Finance/uniswap-v3-automation-helpers.git"
  },
  "keywords": [
    "ethereum",
    "uniswap",
    "aperture"
  ],
  "author": "Aperture Finance <engineering@aperture.finance>",
  "license": "MIT",
  "bugs": {
    "url": "https://github.com/Aperture-Finance/uniswap-v3-automation-helpers/issues"
  },
  "homepage": "https://aperture.finance/",
  "dependencies": {
<<<<<<< HEAD
    "@0xsequence/multicall": "^0.43.29",
    "@aperture_finance/uniswap-v3-automation-sdk": "^0.2.2",
=======
    "@0xsequence/multicall": "^0.43.30",
    "@aperture_finance/uniswap-v3-automation-sdk": "^0.2.0",
>>>>>>> f8467288
    "@ethersproject/bignumber": "^5.7.0",
    "@ethersproject/providers": "^5.7.2",
    "@uniswap/v3-sdk": "^3.9.0",
    "axios": "^1.4.0",
    "big.js": "^6.2.1",
    "ethers": "5.7.2"
  },
  "devDependencies": {
    "@graphql-codegen/cli": "^3.3.1",
    "@graphql-codegen/typescript": "^3.0.4",
    "@graphql-codegen/typescript-operations": "^3.0.4",
    "@nomicfoundation/hardhat-network-helpers": "^1.0.8",
    "@nomiclabs/hardhat-ethers": "^2.2.3",
    "@types/big.js": "^6.1.6",
    "@types/chai": "^4.3.5",
    "@types/chai-as-promised": "^7.1.5",
    "@types/mocha": "^10.0.1",
    "@types/node": "^18.16.3",
    "@typescript-eslint/eslint-plugin": "^5.59.8",
    "@typescript-eslint/parser": "^5.59.8",
    "@uniswap/sdk-core": "^3.2.3",
    "chai": "^4.3.7",
    "chai-as-promised": "^7.1.1",
    "eslint": "^8.42.0",
    "eslint-config-prettier": "^8.8.0",
    "eslint-plugin-prettier": "^4.2.1",
    "graphql": "^16.6.0",
    "hardhat": "^2.14.1",
    "prettier": "^2.8.8",
    "ts-node": "^10.9.1",
    "typescript": "^5.1.3"
  }
}<|MERGE_RESOLUTION|>--- conflicted
+++ resolved
@@ -1,7 +1,7 @@
 {
   "name": "@aperture_finance/uniswap-v3-automation-helpers",
   "description": "Helpers for Aperture's Uniswap V3 automation platform",
-  "version": "0.2.1",
+  "version": "0.2.2",
   "scripts": {
     "build": "tsc --build",
     "clean": "tsc --build --clean",
@@ -28,13 +28,8 @@
   },
   "homepage": "https://aperture.finance/",
   "dependencies": {
-<<<<<<< HEAD
-    "@0xsequence/multicall": "^0.43.29",
+    "@0xsequence/multicall": "^0.43.30",
     "@aperture_finance/uniswap-v3-automation-sdk": "^0.2.2",
-=======
-    "@0xsequence/multicall": "^0.43.30",
-    "@aperture_finance/uniswap-v3-automation-sdk": "^0.2.0",
->>>>>>> f8467288
     "@ethersproject/bignumber": "^5.7.0",
     "@ethersproject/providers": "^5.7.2",
     "@uniswap/v3-sdk": "^3.9.0",
